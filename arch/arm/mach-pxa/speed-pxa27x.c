--- conflicted
+++ resolved
@@ -19,11 +19,11 @@
 	return 14857000;
 }
 
-<<<<<<< HEAD
 unsigned long pxa_get_mmcclk(void)
 {
 	return 19500000;
-=======
+}
+
 /*
  * Return the current LCD clock frequency in units of 10kHz as
  */
@@ -46,5 +46,4 @@
 unsigned long pxa_get_lcdclk(void)
 {
 	return pxa_get_lcdclk_10khz() * 10000;
->>>>>>> 1aba5d36
 }