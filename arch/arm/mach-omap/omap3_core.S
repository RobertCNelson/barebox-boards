--- conflicted
+++ resolved
@@ -38,12 +38,8 @@
 #include <mach/clocks.h>
 #include <asm/barebox-arm-head.h>
 
-<<<<<<< HEAD
-ENTRY(board_init_lowlevel)
-=======
 #ifdef CONFIG_MACH_DO_LOWLEVEL_INIT
 ENTRY(reset)
->>>>>>> faf7b7af
 	/* Invalidate all Dcaches */
 #ifndef CONFIG_CPU_V7_DCACHE_SKIP
 	/* If Arch specific ROM code SMI handling does not exist */
@@ -92,11 +88,6 @@
 	isb
 #endif /* CONFIG_CPU_V7_DCACHE_SKIP */
 	/* back to arch calling code */
-<<<<<<< HEAD
-	mov	pc,	lr
-ENDPROC(board_init_lowlevel)
-=======
 	b board_init_lowlevel_return
 ENDPROC(reset)
-#endif
->>>>>>> faf7b7af
+#endif